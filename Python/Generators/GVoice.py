--- conflicted
+++ resolved
@@ -118,7 +118,6 @@
                 # Generate TTS with timing and retry
                 tts_start = time.time()
                 try:
-<<<<<<< HEAD
                     # Prepare voice settings with inflection/variation
                     voice_settings = VoiceSettings(
                         stability=idea.voice_stability,
@@ -135,9 +134,7 @@
                             settings=voice_settings
                         )
                     )
-=======
                     audio = self._generate_tts_with_retry(script)
->>>>>>> 611bd8c0
                     save(audio, voiceover_path)
                     tts_duration = time.time() - tts_start
                     metrics['tts_duration'] = round(tts_duration, 2)
